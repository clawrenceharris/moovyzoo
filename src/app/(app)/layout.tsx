--- conflicted
+++ resolved
@@ -3,13 +3,8 @@
 
 import { QueryProvider, UserProvider } from "@/app/(app)/providers";
 import Header from "@/components/Header";
-<<<<<<< HEAD
 import { useAuth } from "@/features/auth/hooks";
-=======
 import { AIChatProvider } from "@/features/ai-chat";
-import AuthedLayout from "@/features/auth/components/AuthedLayout";
-import { QueryProvider } from "./providers";
->>>>>>> 186a8dd9
 
 export default function RootLayout({
   children,
@@ -18,27 +13,26 @@
 }) {
   const { user } = useAuth();
 
-<<<<<<< HEAD
   if (!user) return null;
 
   return (
-    <QueryProvider>
-      <UserProvider user={user}>
-        <Header />
-        <main className="flex-1">{children}</main>
-      </UserProvider>
-    </QueryProvider>
-=======
+    <html lang="en">
+      <body className="bg-gray-50 text-gray-900">
+        <div className="flex min-h-screen flex-col">
+          <Header />
+
           {/* Page Content */}
           <main className="flex-1">
             <QueryProvider>
-              <AuthedLayout>{children}</AuthedLayout>
+              <UserProvider user={user}>
+                <Header />
+                <main className="flex-1">{children}</main>
+              </UserProvider>
             </QueryProvider>
           </main>
           <AIChatProvider />
         </div>
       </body>
     </html>
->>>>>>> 186a8dd9
   );
 }