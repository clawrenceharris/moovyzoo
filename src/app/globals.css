@import "tailwindcss";
@import "tw-animate-css";

@custom-variant dark (&:is(.dark *));
@layer theme, base, components, utilities;

@layer base {
  * {
    @apply border-border outline-ring/50 relative;
  }
  body {
    @apply bg-background text-foreground;
  }
}

@layer components {
  .btn {
    @apply cursor-pointer;
  }
  /* Put reusable component styles here */
  .absolute-center {
    @apply absolute translate-[-50%] top-[50%] left-[50%];
  }

  p {
    @apply mt-1 text-sm text-muted-foreground;
  }
  h1 {
    @apply text-4xl  font-bold;
  }
  h1.primary {
    @apply text-primary;
  }
  /* Onboarding wizard components */
  .onboarding-wizard {
    @apply fixed  inset-0 z-50 bg-background/80 backdrop-blur-sm flex items-center justify-center p-4;
  }

  .onboarding-card {
    @apply bg-card border rounded-xl shadow-lg max-w-xl w-full max-h-[90vh] overflow-y-auto;
  }

  .progress-bar {
    @apply w-full bg-muted rounded-full h-2 overflow-hidden;
  }

  .progress-fill {
    @apply h-full bg-primary transition-all duration-300 ease-out;
  }

  .genre-grid {
    @apply grid grid-cols-2 gap-5 sm:grid-cols-3;
  }

  .genre-card {
    @apply border border-transparent relative p-4 bg-foreground/5 rounded-lg cursor-pointer transition-all duration-80;
  }

  .genre-card.selected {
    @apply border border-primary/50 bg-primary/5 shadow-md;
  }

  .genre-card:hover {
    @apply shadow-lg transform bg-primary/30;
  }

  .section {
    @apply border-2 border-outline p-10 rounded-md;
  }
  .card {
    @apply flex flex-col;
  }

  /* Habitat Card Components */
  .habitat-card {
    @apply relative overflow-hidden rounded-xl bg-card border border-border/50 cursor-pointer transition-all duration-300 hover:scale-[1.02];
  }

  .habitat-card-banner {
    @apply relative aspect-[16/10] overflow-hidden;
  }

  .habitat-card-banner::after {
    @apply bg-background/50 absolute inset-0 bg-gradient-to-t from-black/80 via-black/20 to-transparent;
    content: "";
  }

  .card-content {
    @apply inset-0 flex flex-col justify-between p-6 text-white z-10;
  }

  h3 {
    @apply text-2xl font-bold;
  }

  .card-description {
    @apply text-sm text-white/80 line-clamp-3 mb-4 flex-1;
  }

  .card-footer {
    @apply flex items-center p-6 justify-between mt-auto;
  }

  .habitat-card-members {
    @apply flex items-center gap-2 px-3 py-1.5 rounded-full bg-white/10 backdrop-blur-sm border border-white/20 text-sm font-medium;
  }

  .habitat-card-members-icon {
    @apply w-4 h-4 text-accent;
  }

  .habitat-card-cta {
    @apply px-6 py-2.5 bg-accent hover:bg-accent/90 text-accent-foreground font-semibold rounded-lg transition-colors duration-200;
  }

  .habitat-card-tags {
    @apply absolute top-4 right-4 flex flex-wrap gap-1.5 z-20;
  }

  .habitat-card-tag {
    @apply px-2 py-1 text-xs font-medium bg-white/10 backdrop-blur-sm border border-white/20 rounded-full text-white/90;
  }

  /* Loading State Components */
  .loading-state {
    @apply w-full;
  }

  .loading-state-grid {
    @apply grid grid-cols-1 md:grid-cols-2 xl:grid-cols-3 gap-6;
  }

  .loading-state-list {
    @apply space-y-4;
  }

  .loading-state-inline {
    @apply flex gap-4 overflow-x-auto;
  }

  .loading-state-card {
    @apply space-y-3;
  }

  /* Error State Components */
  .error-state {
    @apply w-full;
  }

  .error-state-default {
    @apply flex flex-col items-center justify-center min-h-[200px];
  }

  .error-state-minimal {
    @apply inline-flex;
  }

  .error-state-inline {
    @apply w-full;
  }

  .error-state-card {
    @apply w-full max-w-md mx-auto;
  }

  /* Empty State Components */
  .empty-state {
    @apply w-full;
  }

  .empty-state-default {
    @apply flex flex-col items-center justify-center min-h-[200px];
  }

  .empty-state-minimal {
    @apply inline-flex;
  }

  .empty-state-inline {
    @apply w-full;
  }

  .empty-state-card {
    @apply w-full max-w-md mx-auto;
  }
  /* Cinematic animations */
  @keyframes fadeInUp {
    from {
      opacity: 0;
      transform: translateY(20px);
    }
    to {
      opacity: 1;
      transform: translateY(0);
    }
  }

  @keyframes glowPulse {
    0%,
    100% {
      box-shadow: 0 0 0 0 rgba(0, 212, 255, 0.4);
    }
    50% {
      box-shadow: 0 0 0 10px rgba(0, 212, 255, 0);
    }
  }

  .animate-fade-in-up {
    animation: fadeInUp 0.6s ease-out;
  }

  .animate-glow-pulse {
    animation: glowPulse 2s infinite;
  }
}

@theme inline {
  --radius-sm: calc(var(--radius) - 4px);
  --radius-md: calc(var(--radius) - 2px);
  --radius-lg: var(--radius);
  --radius-xl: calc(var(--radius) + 4px);
  --color-background: var(--background);
  --color-foreground: var(--foreground);
  --color-card: var(--card);
  --color-card-foreground: var(--card-foreground);
  --color-popover: var(--popover);
  --color-popover-foreground: var(--popover-foreground);
  --color-primary: var(--primary);
  --color-primary-foreground: var(--primary-foreground);
  --color-secondary: var(--secondary);
  --color-secondary-foreground: var(--secondary-foreground);
  --color-muted: var(--muted);
  --color-muted-foreground: var(--muted-foreground);
  --color-accent: var(--accent);
  --color-accent-foreground: var(--accent-foreground);
  --color-destructive: var(--destructive);
  --color-border: var(--border);
  --color-input: var(--input);
  --color-ring: var(--ring);
  --color-chart-1: var(--chart-1);
  --color-chart-2: var(--chart-2);
  --color-chart-3: var(--chart-3);
  --color-chart-4: var(--chart-4);
  --color-chart-5: var(--chart-5);
  --color-sidebar: var(--sidebar);
  --color-sidebar-foreground: var(--sidebar-foreground);
  --color-sidebar-primary: var(--sidebar-primary);
  --color-sidebar-primary-foreground: var(--sidebar-primary-foreground);
  --color-sidebar-accent: var(--sidebar-accent);
  --color-sidebar-accent-foreground: var(--sidebar-accent-foreground);
  --color-sidebar-border: var(--sidebar-border);
  --color-sidebar-ring: var(--sidebar-ring);
<<<<<<< HEAD
  --color-outline: var(--outline);
  --color-primary-surface: var(--primary-surface);
=======
  --color-brand-red-45: var(--brand-red-45);
  --color-brand-red-40: var(--brand-red-40);
  --color-brand-red-55: var(--brand-red-55);
  --color-brand-red-60: var(--brand-red-60);
  --color-brand-red-70: var(--brand-red-70);
  --color-brand-red-80: var(--brand-red-80);
  --color-brand-red-90: var(--brand-red-90);
  --color-brand-red-95: var(--brand-red-95);
  --color-brand-blue-30: var(--brand-blue-30);
  --color-brand-blue-45: var(--brand-blue-45);
  --color-brand-blue-55: var(--brand-blue-55);
  --color-brand-blue-60: var(--brand-blue-60);
  --color-brand-blue-70: var(--brand-blue-70);
  --color-brand-blue-80: var(--brand-blue-80);
  --color-brand-blue-90: var(--brand-blue-90);
  --color-brand-blue-95: var(--brand-blue-95);
  --color-brand-black-06: var(--brand-black-06);
  --color-brand-black-08: var(--brand-black-08);
  --color-brand-black-10: var(--brand-black-10);
  --color-brand-black-12: var(--brand-black-12);
  --color-brand-black-15: var(--brand-black-15);
  --color-brand-black-20: var(--brand-black-20);
  --color-brand-black-25: var(--brand-black-25);
  --color-brand-black-30: var(--brand-black-30);
  --color-brand-grey-60: var(--brand-grey-60);
  --color-brand-grey-65: var(--brand-grey-65);
  --color-brand-grey-70: var(--brand-grey-70);
  --color-brand-grey-75: var(--brand-grey-75);
  --color-brand-grey-90: var(--brand-grey-90);
  --color-brand-grey-95: var(--brand-grey-95);
  --color-brand-grey-97: var(--brand-grey-97);
  --color-brand-grey-99: var(--brand-grey-99);
>>>>>>> 186a8dd9
}

:root {
  --background: #ffffff;
  --foreground: #0a0a0a;
  --secondary-background: #ffff;
  --tertiary-background: #ffff;
  --primary-surface: #0f0f0f;
  --radius: 1rem;
  --card: #ffffff;
  --card-foreground: #0a0a0a;
  --popover: #ffffff;
  --popover-foreground: #0a0a0a;
  --primary: #e50914; /* Cinematic red for CTAs and highlights */
  --primary-foreground: #ffffff;
  --secondary: #f5f5f5;
  --secondary-foreground: #0a0a0a;
  --muted: #f5f5f5;
  --muted-foreground: #737373;
  --accent: #00d4ff; /* Electric social highlight */
  --accent-foreground: #0a0a0a;
  --accent-yellow: #facc15; /* Playful spotlight */
  --accent-pink: #ec4899; /* Social likes and reactions */
  --destructive: #ef4444;
  --border: #e5e5e5;
  --input: #e5e5e5;
  --ring: #00d4ff;
  --chart-1: oklch(0.646 0.222 41.116);
  --chart-2: oklch(0.6 0.118 184.704);
  --chart-3: oklch(0.398 0.07 227.392);
  --chart-4: oklch(0.828 0.189 84.429);
  --chart-5: oklch(0.769 0.188 70.08);
  --sidebar: #ffffff;
  --sidebar-foreground: #0a0a0a;
  --sidebar-primary: #0a0a0a;
  --sidebar-primary-foreground: #ffffff;
  --sidebar-accent: #f5f5f5;
  --sidebar-accent-foreground: #0a0a0a;
  --sidebar-border: #e5e5e5;
  --sidebar-ring: #00d4ff;
<<<<<<< HEAD
  --outline: #333333;

  /* Brand Red Colors from Figma */
  --brand-red-40: #b21919;
  --brand-red-45: #da0b0b;
  --brand-red-55: #f42525;
  --brand-red-60: #f53d3d;
  --brand-red-70: #f76e6e;
  --brand-red-80: #fa9e9e;
  --brand-red-90: #ffcccc;
  --brand-red-95: #ffe5e5;
  /* Brand Blue Colors from Figma */
  --brand-blue-30: #075292;
  --brand-blue-45: #0b7ada;
  --brand-blue-55: #2594f4;
  --brand-blue-60: #3da0f5;
  --brand-blue-70: #6db8f8;
  --brand-blue-80: #9ecffa;
  --brand-blue-90: #cee7fd;
  --brand-blue-95: #e7f3fe;

  /* Neutral colors */
  --brand-black-06: #0f0f0f;
  --brand-black-08: #141414;
  --brand-black-10: #1a1a1a;
  --brand-black-12: #1f1f1f;
  --brand-black-15: #262626;
  --brand-black-20: #333333;
  --brand-black-25: #404040;
  --brand-black-30: #4d4d4d;
  --brand-grey-60: #999999;
  --brand-grey-65: #a6a6a6;
  --brand-grey-70: #b3b3b3;
  --brand-grey-75: #bfbfbf;
  --brand-grey-90: #e4e4e7;
  --brand-grey-95: #f1f1f3;
  --brand-grey-97: #f7f7f8;
  --brand-grey-99: #fcfcfd;
=======

  /* Brand Red Colors from Figma */
  --brand-red-40: #B21919;
  --brand-red-45: #DA0B0B;
  --brand-red-55: #F42525;
  --brand-red-60: #F53D3D;
  --brand-red-70: #F76E6E;
  --brand-red-80: #FA9E9E;
  --brand-red-90: #FFCCCC;
  --brand-red-95: #FFE5E5;
  /* Brand Blue Colors from Figma */
  --brand-blue-30: #075292;
  --brand-blue-45: #0B7ADA;
  --brand-blue-55: #2594F4;
  --brand-blue-60: #3DA0F5;
  --brand-blue-70: #6DB8F8;
  --brand-blue-80: #9ECFFA;
  --brand-blue-90: #CEE7FD;
  --brand-blue-95: #E7F3FE;

  /* Neutral colors */
  --brand-black-06: #0F0F0F;
  --brand-black-08: #141414;
  --brand-black-10: #1A1A1A;
  --brand-black-12: #1F1F1F;
  --brand-black-15: #262626;
  --brand-black-20: #333333;
  --brand-black-25: #404040;
  --brand-black-30: #4D4D4D;
  --brand-grey-60: #999999;
  --brand-grey-65: #A6A6A6;
  --brand-grey-70: #B3B3B3;
  --brand-grey-75: #BFBFBF;
  --brand-grey-90: #E4E4E7;
  --brand-grey-95: #F1F1F3;
  --brand-grey-97: #F7F7F8;
  --brand-grey-99: #FCFCFD;
>>>>>>> 186a8dd9
}

.dark {
  --background: #141414; /* Theater black */
  --foreground: #ffffff;
  --secondary-background: #141414;
  --primary-background: 
  --tertiary-background: #1f1f1f;
  --card: #1a1a1a; /* Netflix card gray */
  --card-foreground: #ffffff;
  --popover: #1f1f1f; /* Elevated surfaces */
  --popover-foreground: #ffffff;
  --primary: #e50914; /* Cinematic red for CTAs and highlights */
  --primary-foreground: #ffffff;
  --secondary: #1f1f1f;
  --secondary-foreground: #ffffff;
  --muted: #1f1f1f;
  --muted-foreground: #a3a3a3;
  --accent: #00d4ff; /* Electric social highlight */
  --accent-foreground: #0a0a0a;
  --accent-yellow: #facc15; /* Playful spotlight */
  --accent-pink: #ec4899; /* Social likes and reactions */
  --destructive: #ef4444;
  --border: rgba(255, 255, 255, 0.1);
  --input: rgba(255, 255, 255, 0.15);
  --ring: #00d4ff;
  --chart-1: oklch(0.488 0.243 264.376);
  --chart-2: oklch(0.696 0.17 162.48);
  --chart-3: oklch(0.769 0.188 70.08);
  --chart-4: oklch(0.627 0.265 303.9);
  --chart-5: oklch(0.645 0.246 16.439);
  --sidebar: #141414;
  --sidebar-foreground: #ffffff;
  --sidebar-primary: #00d4ff;
  --sidebar-primary-foreground: #0a0a0a;
  --sidebar-accent: #1f1f1f;
  --sidebar-accent-foreground: #ffffff;
  --sidebar-border: rgba(255, 255, 255, 0.1);
  --sidebar-ring: #00d4ff;
}<|MERGE_RESOLUTION|>--- conflicted
+++ resolved
@@ -250,10 +250,8 @@
   --color-sidebar-accent-foreground: var(--sidebar-accent-foreground);
   --color-sidebar-border: var(--sidebar-border);
   --color-sidebar-ring: var(--sidebar-ring);
-<<<<<<< HEAD
   --color-outline: var(--outline);
   --color-primary-surface: var(--primary-surface);
-=======
   --color-brand-red-45: var(--brand-red-45);
   --color-brand-red-40: var(--brand-red-40);
   --color-brand-red-55: var(--brand-red-55);
@@ -286,7 +284,6 @@
   --color-brand-grey-95: var(--brand-grey-95);
   --color-brand-grey-97: var(--brand-grey-97);
   --color-brand-grey-99: var(--brand-grey-99);
->>>>>>> 186a8dd9
 }
 
 :root {
@@ -327,7 +324,6 @@
   --sidebar-accent-foreground: #0a0a0a;
   --sidebar-border: #e5e5e5;
   --sidebar-ring: #00d4ff;
-<<<<<<< HEAD
   --outline: #333333;
 
   /* Brand Red Colors from Figma */
@@ -366,45 +362,7 @@
   --brand-grey-95: #f1f1f3;
   --brand-grey-97: #f7f7f8;
   --brand-grey-99: #fcfcfd;
-=======
-
-  /* Brand Red Colors from Figma */
-  --brand-red-40: #B21919;
-  --brand-red-45: #DA0B0B;
-  --brand-red-55: #F42525;
-  --brand-red-60: #F53D3D;
-  --brand-red-70: #F76E6E;
-  --brand-red-80: #FA9E9E;
-  --brand-red-90: #FFCCCC;
-  --brand-red-95: #FFE5E5;
-  /* Brand Blue Colors from Figma */
-  --brand-blue-30: #075292;
-  --brand-blue-45: #0B7ADA;
-  --brand-blue-55: #2594F4;
-  --brand-blue-60: #3DA0F5;
-  --brand-blue-70: #6DB8F8;
-  --brand-blue-80: #9ECFFA;
-  --brand-blue-90: #CEE7FD;
-  --brand-blue-95: #E7F3FE;
-
-  /* Neutral colors */
-  --brand-black-06: #0F0F0F;
-  --brand-black-08: #141414;
-  --brand-black-10: #1A1A1A;
-  --brand-black-12: #1F1F1F;
-  --brand-black-15: #262626;
-  --brand-black-20: #333333;
-  --brand-black-25: #404040;
-  --brand-black-30: #4D4D4D;
-  --brand-grey-60: #999999;
-  --brand-grey-65: #A6A6A6;
-  --brand-grey-70: #B3B3B3;
-  --brand-grey-75: #BFBFBF;
-  --brand-grey-90: #E4E4E7;
-  --brand-grey-95: #F1F1F3;
-  --brand-grey-97: #F7F7F8;
-  --brand-grey-99: #FCFCFD;
->>>>>>> 186a8dd9
+
 }
 
 .dark {
